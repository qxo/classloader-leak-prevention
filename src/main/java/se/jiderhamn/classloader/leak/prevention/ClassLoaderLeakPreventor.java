/*
   Copyright 2012 Mattias Jiderhamn

   Licensed under the Apache License, Version 2.0 (the "License");
   you may not use this file except in compliance with the License.
   You may obtain a copy of the License at

       http://www.apache.org/licenses/LICENSE-2.0

   Unless required by applicable law or agreed to in writing, software
   distributed under the License is distributed on an "AS IS" BASIS,
   WITHOUT WARRANTIES OR CONDITIONS OF ANY KIND, either express or implied.
   See the License for the specific language governing permissions and
   limitations under the License.
 */
package se.jiderhamn.classloader.leak.prevention;

import java.beans.PropertyEditorManager;
import java.lang.management.ManagementFactory;
import java.lang.management.RuntimeMXBean;
import java.lang.ref.Reference;
import java.lang.ref.WeakReference;
import java.lang.reflect.*;
import java.net.Authenticator;
import java.net.ProxySelector;
import java.net.URL;
import java.security.*;
import java.sql.Driver;
import java.sql.DriverManager;
import java.sql.SQLException;
import java.util.*;
import java.util.concurrent.ThreadPoolExecutor;

<<<<<<< HEAD
import javax.imageio.spi.IIORegistry;
import javax.imageio.spi.IIOServiceProvider;
import javax.imageio.spi.ServiceRegistry;
=======
>>>>>>> d9c612b2
import javax.management.MBeanServer;
import javax.management.ObjectName;
import javax.servlet.ServletContext;
import javax.servlet.ServletContextEvent;
import javax.swing.*;

/**
 * This class helps prevent classloader leaks.
 * <h1>Basic setup</h1>
 * <p>Activate protection by adding this class as a context listener
 * in your <code>web.xml</code>, like this:</p>
 * <pre>
 *  &lt;listener&gt;
 *     &lt;listener-class&gt;se.jiderhamn.classloader.leak.prevention.ClassLoaderLeakPreventor&lt;/listener-class&gt;
 *  &lt;/listener&gt; 
 * </pre>
 * 
 * You should usually declare this <code>listener</code> before any other listeners, to make it "outermost".
 *
 * <h1>Configuration</h1>
 * The context listener has a number of settings that can be configured with context parameters in <code>web.xml</code>,
 * i.e.:
 * 
 * <pre>
 *   &lt;context-param&gt;
 *     &lt;param-name&gt;ClassLoaderLeakPreventor.stopThreads&lt;/param-name&gt;
 *     &lt;param-value&gt;false&lt;/param-value&gt;
 *   &lt;/context-param&gt;
 * </pre>
 * 
 * The available settings are
 * <table border="1">
 *   <tr>
 *     <th>Parameter name</th>
 *     <th>Default value</th>
 *     <th>Description</th>
 *   </tr>
 *   <tr>
 *     <td><code>ClassLoaderLeakPreventor.stopThreads</code></td>
 *     <td><code>true</code></td>
 *     <td>Should threads tied to the web app classloader be forced to stop at application shutdown?</td>
 *   </tr>
 *   <tr>
 *     <td><code>ClassLoaderLeakPreventor.stopTimerThreads</code></td>
 *     <td><code>true</code></td>
 *     <td>Should Timer threads tied to the web app classloader be forced to stop at application shutdown?</td>
 *   </tr>
 *   <tr>
 *     <td><code>ClassLoaderLeakPreventor.executeShutdownHooks</td>
 *     <td><code>true</code></td>
 *     <td>Should shutdown hooks registered from the application be executed at application shutdown?</td>
 *   </tr>
 *   <tr>
 *     <td><code>ClassLoaderLeakPreventor.threadWaitMs</td>
 *     <td><code>5000</code> (5 seconds)</td>
 *     <td>No of milliseconds to wait for threads to finish execution, before stopping them.</td>
 *   </tr>
 *   <tr>
 *     <td><code>ClassLoaderLeakPreventor.shutdownHookWaitMs</code></td>
 *     <td><code>10000</code> (10 seconds)</td>
 *     <td>
 *       No of milliseconds to wait for shutdown hooks to finish execution, before stopping them.
 *       If set to -1 there will be no waiting at all, but Thread is allowed to run until finished.
 *     </td>
 *   </tr>
 * </table>
 * 
 * 
 * <h1>License</h1>
 * <p>This code is licensed under the <a href="http://www.apache.org/licenses/LICENSE-2.0">Apache 2</a> license,
 * which allows you to include modified versions of the code in your distributed software, without having to release
 * your source code.</p>
 *
 * <h1>More info</h1> 
 * <p>For more info, see 
 * <a href="http://java.jiderhamn.se/2012/03/04/classloader-leaks-vi-this-means-war-leak-prevention-library/">here</a>.
 * </p>
 * 
 * <h1>Design goals</h1>
 * <p>If you want to help improve this component, you should be aware of the design goals</p>
 * <p>
 *   Primary design goal: Zero dependencies. The component should build and run using nothing but the JDK and the 
 *   Servlet API. Specifically we should <b>not</b> depend on any logging framework, since they are part of the problem.
 *   We also don't want to use any utility libraries, in order not to impose any further dependencies into any project
 *   that just wants to get rid of classloader leaks.
 *   Access to anything outside of the standard JDK (in order to prevent a known leak) should be managed
 *   with reflection.
 * </p>
 * <p>
 *   Secondary design goal: Keep the runtime component in a single <code>.java</code> file. It should be possible to
 *   just add this one <code>.java</code> file into your own source tree.
 * </p>
 * 
 * @author Mattias Jiderhamn, 2012-2013
 */
public class ClassLoaderLeakPreventor implements javax.servlet.ServletContextListener {
  
  /** Default no of milliseconds to wait for threads to finish execution */
  public static final int THREAD_WAIT_MS_DEFAULT = 5 * 1000; // 5 seconds

  /** Default no of milliseconds to wait for shutdown hook to finish execution */
  public static final int SHUTDOWN_HOOK_WAIT_MS_DEFAULT = 10 * 1000; // 10 seconds

  public static final String JURT_ASYNCHRONOUS_FINALIZER = "com.sun.star.lib.util.AsynchronousFinalizer";
  
  /** Class name for per thread transaction in Caucho Resin transaction manager */
  public static final String CAUCHO_TRANSACTION_IMPL = "com.caucho.transaction.TransactionImpl";

  private static final ProtectionDomain[] NO_DOMAINS = new ProtectionDomain[0];

  private static final AccessControlContext NO_DOMAINS_ACCESS_CONTROL_CONTEXT = new AccessControlContext(NO_DOMAINS);

  ///////////
  // Settings
  
  
  /** Should threads tied to the web app classloader be forced to stop at application shutdown? */
  protected boolean stopThreads = true;
  
  /** Should Timer threads tied to the web app classloader be forced to stop at application shutdown? */
  protected boolean stopTimerThreads = true;
  
  /** Should shutdown hooks registered from the application be executed at application shutdown? */
  protected boolean executeShutdownHooks = true;

  /** 
   * Should the {@code oracle.jdbc.driver.OracleTimeoutPollingThread} thread be forced to start with system classloader,
   * in case Oracle JDBC driver is present? This is normally a good idea, but can be disabled in case the Oracle JDBC
   * driver is not used even though it is on the classpath.
   */
  protected boolean startOracleTimeoutThread = true;

  /** 
   * No of milliseconds to wait for threads to finish execution, before stopping them.
   */
  protected int threadWaitMs = SHUTDOWN_HOOK_WAIT_MS_DEFAULT;

  /** 
   * No of milliseconds to wait for shutdown hooks to finish execution, before stopping them.
   * If set to -1 there will be no waiting at all, but Thread is allowed to run until finished.
   */
  protected int shutdownHookWaitMs = SHUTDOWN_HOOK_WAIT_MS_DEFAULT;

  /** Is it possible, that we are running under JBoss? */
  private boolean mayBeJBoss = false;

  /** are we running in the Oracle/Sun Java Runtime Environment? */
  private boolean isOracleJRE;

  protected final Field java_lang_Thread_threadLocals;

  protected final Field java_lang_Thread_inheritableThreadLocals;

  protected final Field java_lang_ThreadLocal$ThreadLocalMap_table;

  protected Field java_lang_ThreadLocal$ThreadLocalMap$Entry_value;

  public ClassLoaderLeakPreventor() {
    // Initialize some reflection variables
    java_lang_Thread_threadLocals = findField(Thread.class, "threadLocals");
    java_lang_Thread_inheritableThreadLocals = findField(Thread.class, "inheritableThreadLocals");
    java_lang_ThreadLocal$ThreadLocalMap_table = findFieldOfClass("java.lang.ThreadLocal$ThreadLocalMap", "table");
    
    if(java_lang_Thread_threadLocals == null)
      error("java.lang.Thread.threadLocals not found; something is seriously wrong!");
    
    if(java_lang_Thread_inheritableThreadLocals == null)
      error("java.lang.Thread.inheritableThreadLocals not found; something is seriously wrong!");

    if(java_lang_ThreadLocal$ThreadLocalMap_table == null)
      error("java.lang.ThreadLocal$ThreadLocalMap.table not found; something is seriously wrong!");
  }

  //////////////////////////////////////////////////////////////////////////////////////////////////////////////////
  // Implement javax.servlet.ServletContextListener 
  //////////////////////////////////////////////////////////////////////////////////////////////////////////////////
  @Override
  public void contextInitialized(ServletContextEvent servletContextEvent) {
    final ServletContext servletContext = servletContextEvent.getServletContext();
    stopThreads = ! "false".equals(servletContext.getInitParameter("ClassLoaderLeakPreventor.stopThreads"));
    stopTimerThreads = ! "false".equals(servletContext.getInitParameter("ClassLoaderLeakPreventor.stopTimerThreads"));
    executeShutdownHooks = ! "false".equals(servletContext.getInitParameter("ClassLoaderLeakPreventor.executeShutdownHooks"));
    startOracleTimeoutThread = ! "false".equals(servletContext.getInitParameter("ClassLoaderLeakPreventor.startOracleTimeoutThread"));
    threadWaitMs = getIntInitParameter(servletContext, "ClassLoaderLeakPreventor.threadWaitMs", THREAD_WAIT_MS_DEFAULT);
    shutdownHookWaitMs = getIntInitParameter(servletContext, "ClassLoaderLeakPreventor.shutdownHookWaitMs", SHUTDOWN_HOOK_WAIT_MS_DEFAULT);
    
    info("Settings for " + this.getClass().getName() + " (CL: 0x" +
         Integer.toHexString(System.identityHashCode(getWebApplicationClassLoader())) + "):");
    info("  stopThreads = " + stopThreads);
    info("  stopTimerThreads = " + stopTimerThreads);
    info("  executeShutdownHooks = " + executeShutdownHooks);
    info("  threadWaitMs = " + threadWaitMs + " ms");
    info("  shutdownHookWaitMs = " + shutdownHookWaitMs + " ms");
    
    mayBeJBoss = isJBoss();
    isOracleJRE = isOracleJRE();
    
    final ClassLoader contextClassLoader = Thread.currentThread().getContextClassLoader();

    info("Initializing context by loading some known offenders with system classloader");
    
    // This part is heavily inspired by Tomcats JreMemoryLeakPreventionListener  
    // See http://svn.apache.org/viewvc/tomcat/trunk/java/org/apache/catalina/core/JreMemoryLeakPreventionListener.java?view=markup
    try {
      // Switch to system classloader in before we load/call some JRE stuff that will cause 
      // the current classloader to be available for garbage collection
      Thread.currentThread().setContextClassLoader(ClassLoader.getSystemClassLoader());
  
      // Use doPrivileged() not to perform secured actions, but to avoid threads spawned inheriting the 
      // AccessControlContext of the current thread, since among the ProtectionDomains there will be one
      // (the top one) whose classloader is the web app classloader
      AccessController.doPrivileged(new PrivilegedAction<Object>() {
        @Override
        public Object run() {
          initAwt();
    
          initSecurityProviders();
          
          initJdbcDrivers();
    
          initSunAwtAppContext();
    
          initSecurityPolicy();
    
          initDocumentBuilderFactory();
          
          initDatatypeConverterImpl();
    
          initJavaxSecurityLoginConfiguration();
    
          initJarUrlConnection();
    
          /////////////////////////////////////////////////////
          // Load Sun specific classes that may cause leaks
          
          initLdapPoolManager();
          
          initJava2dDisposer();
          
          initSunGC();
          
          initOracleJdbcThread();
          
          return null; // Nothing to return
        }
      }, createAccessControlContext());
    }
    finally {
      // Reset original classloader
      Thread.currentThread().setContextClassLoader(contextClassLoader);
    }
  }
  
  /** 
   * Create {@link AccessControlContext} that is used in {@link #contextInitialized(javax.servlet.ServletContextEvent)}.
   * The motive is to avoid spawned threads from inheriting all the {@link java.security.ProtectionDomain}s of the 
   * running code, since that will include the web app classloader.
   */
  protected AccessControlContext createAccessControlContext() {

    final DomainCombiner domainCombiner = new DomainCombiner() {
      @Override
      public ProtectionDomain[] combine(ProtectionDomain[] currentDomains, ProtectionDomain[] assignedDomains) {
        if(assignedDomains != null && assignedDomains.length > 0) {
          error("Unexpected assignedDomains - please report to developer of this library!");
        }
        
        // Keep all ProtectionDomain not involving the web app classloader 
        final List<ProtectionDomain> output = new ArrayList<ProtectionDomain>();
        for(ProtectionDomain protectionDomain : currentDomains) {
          if(protectionDomain.getClassLoader() == null || 
             ! isWebAppClassLoaderOrChild(protectionDomain.getClassLoader())) {
            output.add(protectionDomain);
          }
        }
        return output.toArray(new ProtectionDomain[output.size()]);
      }
    };

    try { // Try the normal way
      return new AccessControlContext(NO_DOMAINS_ACCESS_CONTROL_CONTEXT, domainCombiner);
    }
    catch (SecurityException e) { // createAccessControlContext not granted
      try { // Try reflection
        Constructor<AccessControlContext> constructor = 
            AccessControlContext.class.getDeclaredConstructor(ProtectionDomain[].class, DomainCombiner.class);
        constructor.setAccessible(true);
        return constructor.newInstance(NO_DOMAINS, domainCombiner);
      }
      catch (Exception e1) {
        error("createAccessControlContext not granted and AccessControlContext could not be created via reflection");
        return AccessController.getContext();
      }
    }
  } 

  /**
   * Override this method if you want to customize how we determine if we're running in
   * JBoss WildFly (a.k.a JBoss AS).
   */
  protected boolean isJBoss() {
    ClassLoader contextClassLoader = Thread.currentThread().getContextClassLoader();
    
    try {
      // If package org.jboss is found, we may be running under JBoss
      return (contextClassLoader.getResource("org/jboss") != null);
    }
    catch(Exception ex) {
      return false;
    }
  }
  
  /**
   * Override this method if you want to customize how we determine if this is a Oracle/Sun
   * Java Runtime Environment.
   */
  protected boolean isOracleJRE() {
    String javaVendor = System.getProperty("java.vendor");
    
    return javaVendor.startsWith("Oracle") || javaVendor.startsWith("Sun");
  }

  /**
   * To skip this step override this method in a subclass and make that subclass method empty.
   * 
   * The first call to java.awt.Toolkit.getDefaultToolkit() will spawn a new thread with the
   * same contextClassLoader as the caller.
   * 
   * See http://java.jiderhamn.se/2012/02/26/classloader-leaks-v-common-mistakes-and-known-offenders/
   */
  protected void initAwt() {
    try {
      java.awt.Toolkit.getDefaultToolkit(); // Will start a Thread
    }
    catch (Throwable t) {
      error(t);
      warn("Consider adding -Djava.awt.headless=true to your JVM parameters");
    }
  }

  /**
   * To skip this step override this method in a subclass and make that subclass method empty.
   * 
   * Custom java.security.Provider loaded in your web application and registered with
   * java.security.Security.addProvider() must be unregistered with java.security.Security.removeProvider()
   * at application shutdown, or it will cause leaks.
   * 
   * See http://java.jiderhamn.se/2012/02/26/classloader-leaks-v-common-mistakes-and-known-offenders/
   */
  protected void initSecurityProviders() {
    java.security.Security.getProviders();
  }
  
  /**
   * To skip this step override this method in a subclass and make that subclass method empty.
   * 
   * Your JDBC driver will be registered in java.sql.DriverManager, which means that if
   * you include your JDBC driver inside your web application, there will be a reference
   * to your webapps classloader from system classes (see
   * <a href="http://java.jiderhamn.se/2012/01/01/classloader-leaks-ii-find-and-work-around-unwanted-references/">part II</a>).
   * The simple solution is to put JDBC driver on server level instead, but you can also
   * deregister the driver at application shutdown.
   * 
   * See http://java.jiderhamn.se/2012/02/26/classloader-leaks-v-common-mistakes-and-known-offenders/
   */
  protected void initJdbcDrivers() {
    java.sql.DriverManager.getDrivers(); // Load initial drivers using system classloader
  }

  /**
   * To skip this step override this method in a subclass and make that subclass method empty.
   * 
   * There will be a strong reference from {@link sun.awt.AppContext#contextClassLoader} to the classloader of the calls
   * to {@link sun.awt.AppContext#getAppContext()}. Avoid leak by forcing initialization using system classloader. 
   * Note that Google Web Toolkit (GWT) will trigger this leak via its use of javax.imageio.
   * 
   * See http://java.jiderhamn.se/2012/02/26/classloader-leaks-v-common-mistakes-and-known-offenders/
   */
  protected void initSunAwtAppContext() {
    try {
      javax.imageio.ImageIO.getCacheDirectory(); // Will call sun.awt.AppContext.getAppContext()
      new JEditorPane("text/plain", "dummy"); // According to GitHub user dany52, the above is not enough
    }
    catch (Throwable t) {
      error(t);
      warn("Consider adding -Djava.awt.headless=true to your JVM parameters");
    }
  }

  /**
   * To skip this step override this method in a subclass and make that subclass method empty.
   * 
   * javax.security.auth.Policy.getPolicy() will keep a strong static reference to
   * the contextClassLoader of the first calling thread.
   * 
   * See http://java.jiderhamn.se/2012/02/26/classloader-leaks-v-common-mistakes-and-known-offenders/
   */
  protected void initSecurityPolicy() {
    try {
      Class.forName("javax.security.auth.Policy")
          .getMethod("getPolicy")
          .invoke(null);
    }
    catch (IllegalAccessException iaex) {
      error(iaex);
    }
    catch (InvocationTargetException itex) {
      error(itex);
    }
    catch (NoSuchMethodException nsmex) {
      error(nsmex);
    }
    catch (ClassNotFoundException e) {
      // Ignore silently - class is deprecated
    }
  }

  /**
   * To skip this step override this method in a subclass and make that subclass method empty.
   * 
   * The classloader of the first thread to call DocumentBuilderFactory.newInstance().newDocumentBuilder()
   * seems to be unable to garbage collection. Is it believed this is caused by some JVM internal bug.
   * 
   * See http://java.jiderhamn.se/2012/02/26/classloader-leaks-v-common-mistakes-and-known-offenders/
   */
  protected void initDocumentBuilderFactory() {
    try {
      javax.xml.parsers.DocumentBuilderFactory.newInstance().newDocumentBuilder();
    }
    catch (Exception ex) { // Example: ParserConfigurationException
      error(ex);
    }
  }
  
  /**
   * To skip this step override this method in a subclass and make that subclass method empty.
   * 
   * javax.xml.bind.DatatypeConverterImpl in the JAXB Reference Implementation shipped with JDK 1.6+ will
   * keep a static reference (datatypeFactory) to a concrete subclass of javax.xml.datatype.DatatypeFactory,
   * that is resolved when the class is loaded (which I believe happens if you have custom bindings that
   * reference the static methods in javax.xml.bind.DatatypeConverter). It seems that if for example you
   * have a version of Xerces inside your application, the factory method may resolve
   * org.apache.xerces.jaxp.datatype.DatatypeFactoryImpl as the implementation to use (rather than
   * com.sun.org.apache.xerces.internal.jaxp.datatype.DatatypeFactoryImpl shipped with the JDK), which
   * means there will a reference from javax.xml.bind.DatatypeConverterImpl to your classloader.
   * 
   * See http://java.jiderhamn.se/2012/02/26/classloader-leaks-v-common-mistakes-and-known-offenders/
   */
  protected void initDatatypeConverterImpl() {
    try {
      Class.forName("javax.xml.bind.DatatypeConverterImpl"); // Since JDK 1.6. May throw java.lang.Error
    }
    catch (ClassNotFoundException e) {
      // Do nothing
    }
    catch (Throwable t) {
      warn(t);
    }
  }

  /**
   * To skip this step override this method in a subclass and make that subclass method empty.
   * 
   * The class javax.security.auth.login.Configuration will keep a strong static reference to the
   * contextClassLoader of Thread from which the class is loaded.
   * 
   * See http://java.jiderhamn.se/2012/02/26/classloader-leaks-v-common-mistakes-and-known-offenders/
   */
  protected void initJavaxSecurityLoginConfiguration() {
    try {
      Class.forName("javax.security.auth.login.Configuration", true, ClassLoader.getSystemClassLoader());
    }
    catch (ClassNotFoundException e) {
      // Do nothing
    }
  }

  /**
   * To skip this step override this method in a subclass and make that subclass method empty.
   * 
   * The caching mechanism of JarURLConnection can prevent JAR files to be reloaded. See
   * <a href="http://bugs.sun.com/bugdatabase/view_bug.do;jsessionid=b8cdbff5fd7a2482996ac1c7f708?bug_id=4405789">this bug report</a>.
   * It is not entirely clear whether this will actually leak classloaders.
   * 
   * See http://java.jiderhamn.se/2012/02/26/classloader-leaks-v-common-mistakes-and-known-offenders/
   */
  protected void initJarUrlConnection() {
    // This probably does not affect classloaders, but prevents some problems with .jar files
    try {
      // URL needs to be well-formed, but does not need to exist
      new URL("jar:file://dummy.jar!/").openConnection().setDefaultUseCaches(false);
    }
    catch (Exception ex) {
      error(ex);
    }
  }

  /**
   * To skip this step override this method in a subclass and make that subclass method empty.
   * 
   * The contextClassLoader of the thread loading the com.sun.jndi.ldap.LdapPoolManager class may be kept
   * from being garbage collected, since it will start a new thread if the system property.
   * 
   * See http://java.jiderhamn.se/2012/02/26/classloader-leaks-v-common-mistakes-and-known-offenders/
   */
  protected void initLdapPoolManager() {
    try {
      Class.forName("com.sun.jndi.ldap.LdapPoolManager");
    }
    catch(ClassNotFoundException cnfex) {
      if(isOracleJRE)
        error(cnfex);
    }
  }
  
  /**
   * To skip this step override this method in a subclass and make that subclass method empty.
   * 
   * Loading the class sun.java2d.Disposer will spawn a new thread with the same contextClassLoader.
   * <a href="https://issues.apache.org/bugzilla/show_bug.cgi?id=51687">More info</a>.
   * 
   * See http://java.jiderhamn.se/2012/02/26/classloader-leaks-v-common-mistakes-and-known-offenders/
   */
  protected void initJava2dDisposer() {
    try {
      Class.forName("sun.java2d.Disposer"); // Will start a Thread
    }
    catch (ClassNotFoundException cnfex) {
      if(isOracleJRE && ! mayBeJBoss) // JBoss blocks this package/class, so don't warn
        error(cnfex);
    }
  }

  /**
   * To skip this step override this method in a subclass and make that subclass method empty.
   * 
   * sun.misc.GC.requestLatency(long), which is known to be called from
   * javax.management.remote.rmi.RMIConnectorServer.start(), will cause the current
   * contextClassLoader to be unavailable for garbage collection.
   * 
   * See http://java.jiderhamn.se/2012/02/26/classloader-leaks-v-common-mistakes-and-known-offenders/
   */
  protected void initSunGC() {
    try {
      Class<?> gcClass = Class.forName("sun.misc.GC");
      final Method requestLatency = gcClass.getDeclaredMethod("requestLatency", long.class);
      requestLatency.invoke(null, 3600000L);
    }
    catch (ClassNotFoundException cnfex) {
      if(isOracleJRE)
        error(cnfex);
    }
    catch (NoSuchMethodException nsmex) {
      error(nsmex);
    }
    catch (IllegalAccessException iaex) {
      error(iaex);
    }
    catch (InvocationTargetException itex) {
      error(itex);
    }
  }

  /**
   * See https://github.com/mjiderhamn/classloader-leak-prevention/issues/8
   * and https://github.com/mjiderhamn/classloader-leak-prevention/issues/23
   * and http://java.jiderhamn.se/2012/02/26/classloader-leaks-v-common-mistakes-and-known-offenders/
   */
  protected void initOracleJdbcThread() {
    if(startOracleTimeoutThread) {
      // Cause oracle.jdbc.driver.OracleTimeoutPollingThread to be started with contextClassLoader = system classloader  
      try {
        Class.forName("oracle.jdbc.driver.OracleTimeoutThreadPerVM");
      }
      catch (ClassNotFoundException e) {
        // Ignore silently - class not present
      }
    }
  }

  @Override
  public void contextDestroyed(ServletContextEvent servletContextEvent) {

    final boolean jvmIsShuttingDown = isJvmShuttingDown();
    if(jvmIsShuttingDown) {
      info("JVM is shutting down - skip cleanup");
      return; // Don't do anything more
    }

    info(getClass().getName() + " shutting down context by removing known leaks (CL: 0x" + 
         Integer.toHexString(System.identityHashCode(getWebApplicationClassLoader())) + ")");
    
    //////////////////
    // Fix known leaks
    //////////////////
    
    java.beans.Introspector.flushCaches(); // Clear cache of strong references
    
    // Apache Commons Pool can leave unfinished threads. Anything specific we can do?
    
    clearBeanELResolverCache();

    fixBeanValidationApiLeak();
    
    fixJsfLeak();
    
    fixGeoToolsLeak();
    
    // Can we do anything about Google Guice ?
    
    // Can we do anything about Groovy http://jira.codehaus.org/browse/GROOVY-4154 ?

    clearIntrospectionUtilsCache();

    // Can we do anything about Logback http://jira.qos.ch/browse/LBCORE-205 ?
    
    // Force the execution of the cleanup code for JURT; see https://issues.apache.org/ooo/show_bug.cgi?id=122517
    forceStartOpenOfficeJurtCleanup();
    
    // clear ImageIO registry
    deregisterIIOServiceProvider();

    ////////////////////
    // Fix generic leaks
    
    // Deregister JDBC drivers contained in web application
    deregisterJdbcDrivers();
    
    // Unregister MBeans loaded by the web application class loader
    unregisterMBeans();
    
    // Deregister shutdown hooks - execute them immediately
    deregisterShutdownHooks();
    
    deregisterPropertyEditors();

    deregisterSecurityProviders();
    
    clearDefaultAuthenticator();
    
    clearDefaultProxySelector();
    
    deregisterRmiTargets();
    
    stopThreads();
    
    destroyThreadGroups();

    // This must be done after threads have been stopped, or new ThreadLocals may be added by those threads
    clearThreadLocalsOfAllThreads();

    unsetCachedKeepAliveTimer();
    
    try {
      try { // First try Java 1.6 method
        final Method clearCache16 = ResourceBundle.class.getMethod("clearCache", ClassLoader.class);
        debug("Since Java 1.6+ is used, we can call " + clearCache16);
        clearCache16.invoke(null, getWebApplicationClassLoader());
      }
      catch (NoSuchMethodException e) {
        // Not Java 1.6+, we have to clear manually
        final Map<?,?> cacheList = getStaticFieldValue(ResourceBundle.class, "cacheList"); // Java 5: SoftCache extends AbstractMap
        final Iterator<?> iter = cacheList.keySet().iterator();
        Field loaderRefField = null;
        while(iter.hasNext()) {
          Object key = iter.next(); // CacheKey
          
          if(loaderRefField == null) { // First time
            loaderRefField = key.getClass().getDeclaredField("loaderRef");
            loaderRefField.setAccessible(true);
          }
          WeakReference<ClassLoader> loaderRef = (WeakReference<ClassLoader>) loaderRefField.get(key); // LoaderReference extends WeakReference
          ClassLoader classLoader = loaderRef.get();
          
          if(isWebAppClassLoaderOrChild(classLoader)) {
            info("Removing ResourceBundle from cache: " + key);
            iter.remove();
          }
          
        }
      }
    }
    catch(Exception ex) {
      error(ex);
    }
    
    // (CacheKey of java.util.ResourceBundle.NONEXISTENT_BUNDLE will point to first referring classloader...)
    
    // Release this classloader from Apache Commons Logging (ACL) by calling
    //   LogFactory.release(getCurrentClassLoader());
    // Use reflection in case ACL is not present.
    // Do this last, in case other shutdown procedures want to log something.
    
    final Class<?> logFactory = findClass("org.apache.commons.logging.LogFactory");
    if(logFactory != null) { // Apache Commons Logging present
      info("Releasing web app classloader from Apache Commons Logging");
      try {
        logFactory.getMethod("release", java.lang.ClassLoader.class)
            .invoke(null, getWebApplicationClassLoader());
      }
      catch (Exception ex) {
        error(ex);
      }
    }
    
  }

  //////////////////////////////////////////////////////////////////////////////////////////////////////////////////
  // Fix generic leaks
  //////////////////////////////////////////////////////////////////////////////////////////////////////////////////
  
  /** Unregister ImageIO Service Provider loaded by the web application class loader */
  protected void deregisterIIOServiceProvider() {
    IIORegistry registry = IIORegistry.getDefaultInstance();
    Iterator<Class<?>> categories = registry.getCategories();
    ServiceRegistry.Filter classLoaderFilter = new ServiceRegistry.Filter() {
      @Override
      public boolean filter(Object provider) {
        //remove all service provider loaded by the current ClassLoader
        return isLoadedInWebApplication(provider);
      }
    };
    while (categories.hasNext()) {
      @SuppressWarnings("unchecked")
      Class<IIOServiceProvider> category = (Class<IIOServiceProvider>) categories.next();
      Iterator<IIOServiceProvider> serviceProviders = registry.<IIOServiceProvider> getServiceProviders(
        category,
        classLoaderFilter, true);
      if (serviceProviders.hasNext()) {
        //copy to list
        List<IIOServiceProvider> serviceProviderList = new ArrayList<IIOServiceProvider>();
        while (serviceProviders.hasNext()) {
          serviceProviderList.add(serviceProviders.next());
        }
        for (IIOServiceProvider serviceProvider : serviceProviderList) {
          warn("ImageIO " + category.getSimpleName() + " service provider deregistered: "
            + serviceProvider.getDescription(Locale.ROOT));
          registry.deregisterServiceProvider(serviceProvider);
        }
      }
    }
  }

/** Deregister JDBC drivers loaded by web app classloader */
  public void deregisterJdbcDrivers() {
    final List<Driver> driversToDeregister = new ArrayList<Driver>();
    final Enumeration<Driver> allDrivers = DriverManager.getDrivers();
    while(allDrivers.hasMoreElements()) {
      final Driver driver = allDrivers.nextElement();
      if(isLoadedInWebApplication(driver)) // Should be true for all returned by DriverManager.getDrivers()
        driversToDeregister.add(driver);
    }
    
    for(Driver driver : driversToDeregister) {
      try {
        warn("JDBC driver loaded by web app deregistered: " + driver.getClass());
        DriverManager.deregisterDriver(driver);
      }
      catch (SQLException e) {
        error(e);
      }
    }
  }

  /** Unregister MBeans loaded by the web application class loader */
  protected void unregisterMBeans() {
    try {
      final MBeanServer mBeanServer = ManagementFactory.getPlatformMBeanServer();
      final Set<ObjectName> allMBeanNames = mBeanServer.queryNames(new ObjectName("*:*"), null);

      // Special treatment for Jetty, see https://bugs.eclipse.org/bugs/show_bug.cgi?id=423255
      JettyJMXRemover jettyJMXRemover = null;
      if(isJettyWithJMX()) {
        try {
          jettyJMXRemover = new JettyJMXRemover(getWebApplicationClassLoader());
        }
        catch (Exception ex) {
          error(ex);
        }
      }

      for(ObjectName objectName : allMBeanNames) {
        try {
          if (jettyJMXRemover != null && jettyJMXRemover.unregisterJettyJMXBean(objectName)) {
        	  continue;
          }
          
          final ClassLoader mBeanClassLoader = mBeanServer.getClassLoaderFor(objectName);
          if(isWebAppClassLoaderOrChild(mBeanClassLoader)) { // MBean loaded in web application
            warn("MBean '" + objectName + "' was loaded in web application; unregistering");
            mBeanServer.unregisterMBean(objectName);
          }
        }
        catch(Exception e) { // MBeanRegistrationException / InstanceNotFoundException
          error(e);
        }
      }
    }
    catch (Exception e) { // MalformedObjectNameException
      error(e);
    }
  }

  /** Find and deregister shutdown hooks. Will by default execute the hooks after removing them. */
  protected void deregisterShutdownHooks() {
    // We will not remove known shutdown hooks, since loading the owning class of the hook,
    // may register the hook if previously unregistered 
    Map<Thread, Thread> shutdownHooks = (Map<Thread, Thread>) getStaticFieldValue("java.lang.ApplicationShutdownHooks", "hooks");
    if(shutdownHooks != null) { // Could be null during JVM shutdown, which we already avoid, but be extra precautious
      // Iterate copy to avoid ConcurrentModificationException
      for(Thread shutdownHook : new ArrayList<Thread>(shutdownHooks.keySet())) {
        if(isThreadInWebApplication(shutdownHook)) { // Planned to run in web app          
          removeShutdownHook(shutdownHook);
        }
      }
    }
  }

  /** Deregister shutdown hook and execute it immediately */
  @SuppressWarnings("deprecation")
  protected void removeShutdownHook(Thread shutdownHook) {
    final String displayString = "'" + shutdownHook + "' of type " + shutdownHook.getClass().getName();
    error("Removing shutdown hook: " + displayString);
    Runtime.getRuntime().removeShutdownHook(shutdownHook);

    if(executeShutdownHooks) { // Shutdown hooks should be executed
      
      info("Executing shutdown hook now: " + displayString);
      // Make sure it's from this web app instance
      shutdownHook.start(); // Run cleanup immediately
      
      if(shutdownHookWaitMs > 0) { // Wait for shutdown hook to finish
        try {
          shutdownHook.join(shutdownHookWaitMs); // Wait for thread to run
        }
        catch (InterruptedException e) {
          // Do nothing
        }
        if(shutdownHook.isAlive()) {
          warn(shutdownHook + "still running after " + shutdownHookWaitMs + " ms - Stopping!");
          shutdownHook.stop();
        }
      }
    }
  }

  /** Deregister custom property editors */
  protected void deregisterPropertyEditors() {
    final Field registryField = findField(PropertyEditorManager.class, "registry");
    if(registryField == null) {
      error("Internal registry of " + PropertyEditorManager.class.getName() + " not found");
    }
    else {
      try {
        synchronized (PropertyEditorManager.class) {
          final Map<Class<?>, Class<?>> registry = (Map<Class<?>, Class<?>>) registryField.get(null);
          if(registry != null) { // Initialized
            final Set<Class<?>> toRemove = new HashSet<Class<?>>();
            
            for(Map.Entry<Class<?>, Class<?>> entry : registry.entrySet()) {
              if(isLoadedByWebApplication(entry.getKey()) ||
                 isLoadedByWebApplication(entry.getValue())) { // More likely
                toRemove.add(entry.getKey());
              }
            }
            
            for(Class<?> clazz : toRemove) {
              warn("Property editor for type " + clazz +  " = " + registry.get(clazz) + " needs to be deregistered");
              PropertyEditorManager.registerEditor(clazz, null); // Deregister
            }
          }
        }
      }
      catch (Exception e) { // Such as IllegalAccessException
        error(e);
      }
    }
  }
  
  /** Deregister custom security providers */
  protected void deregisterSecurityProviders() {
    final Set<String> providersToRemove = new HashSet<String>();
    for(java.security.Provider provider : java.security.Security.getProviders()) {
      if(isLoadedInWebApplication(provider)) {
        providersToRemove.add(provider.getName());
      }
    }
    
    if(! providersToRemove.isEmpty()) {
      warn("Removing security providers loaded in web app: " + providersToRemove);
      for(String providerName : providersToRemove) {
        java.security.Security.removeProvider(providerName);
      }
    }
  }
  
  /**
   * Clear the default java.net.Authenticator (in case current one is loaded in web app). 
   * Includes special workaround for CXF issue https://issues.apache.org/jira/browse/CXF-5442
   */
  protected void clearDefaultAuthenticator() {
    final Authenticator defaultAuthenticator = getDefaultAuthenticator();
    if(defaultAuthenticator == null || // Can both mean not set, or error retrieving, so unset anyway to be safe 
        isLoadedInWebApplication(defaultAuthenticator)) {
      if(defaultAuthenticator != null) // Log warning only if a default was actually found
        warn("Unsetting default " + Authenticator.class.getName() + ": " + defaultAuthenticator);
      Authenticator.setDefault(null);
    }
    else {
      if("org.apache.cxf.transport.http.ReferencingAuthenticator".equals(defaultAuthenticator.getClass().getName())) {
        /*
         Needed since org.apache.cxf.transport.http.ReferencingAuthenticator is loaded by dummy classloader that
         references webapp classloader via AccessControlContext + ProtectionDomain.
         See https://issues.apache.org/jira/browse/CXF-5442
        */

        final Class<?> cxfAuthenticator = findClass("org.apache.cxf.transport.http.CXFAuthenticator");
        if(cxfAuthenticator != null && isLoadedByWebApplication(cxfAuthenticator)) { // CXF loaded in this application
          final Object cxfAuthenticator$instance = getStaticFieldValue(cxfAuthenticator, "instance");
          if(cxfAuthenticator$instance != null) { // CXF authenticator has been initialized in this webapp
            final Object authReference = getFieldValue(defaultAuthenticator, "auth");
            if(authReference instanceof Reference) { // WeakReference 
              final Reference<?> reference = (Reference<?>) authReference;
              final Object referencedAuth = reference.get();
              if(referencedAuth == cxfAuthenticator$instance) { // References CXFAuthenticator of this classloader 
                warn("Default " + Authenticator.class.getName() + " was " + defaultAuthenticator + " that referenced " +
                    cxfAuthenticator$instance + " loaded by webapp");

                // Let CXF unwrap in it's own way (in case there are multiple CXF webapps in the container)
                reference.clear(); // Remove the weak reference before calling check()
                try {
                  final Method check = defaultAuthenticator.getClass().getMethod("check");
                  check.setAccessible(true);
                  check.invoke(defaultAuthenticator);
                }
                catch (Exception e) {
                  error(e);
                }
              }
            }
          }
        }
      }
      
      removeWrappedAuthenticators(defaultAuthenticator);
      
      info("Default " + Authenticator.class.getName() + " not loaded in webapp: " + defaultAuthenticator);
    }
  }

  /** Find default {@link Authenticator} */
  protected Authenticator getDefaultAuthenticator() {
    // Normally Corresponds to getStaticFieldValue(Authenticator.class, "theAuthenticator");
    for(final Field f : Authenticator.class.getDeclaredFields()) {
      if (f.getType().equals(Authenticator.class)) { // Supposedly "theAuthenticator"
        try {
          f.setAccessible(true);
          return (Authenticator)f.get(null);
        } catch (Exception e) {
          error(e);
        }
      }
    }
    return null;
  }

  /**
   * Recursively removed wrapped {@link Authenticator} loaded in this webapp. May be needed in case there are multiple CXF
   * applications within the same container.
   */
  protected void removeWrappedAuthenticators(final Authenticator authenticator) {
    if(authenticator == null)
      return;

    try {
      Class<?> authenticatorClass = authenticator.getClass();
      do {
        for(final Field f : authenticator.getClass().getDeclaredFields()) {
          if(Authenticator.class.isAssignableFrom(f.getType())) {
            try {
              final boolean isStatic = Modifier.isStatic(f.getModifiers()); // In CXF case this should be false
              final Authenticator owner = isStatic ? null : authenticator;
              f.setAccessible(true);
              final Authenticator wrapped = (Authenticator)f.get(owner);
              if(isLoadedInWebApplication(wrapped)) {
                warn(Authenticator.class.getName() + ": " + wrapped + ", wrapped by " + authenticator + 
                    ", is loaded by webapp classloader");
                f.set(owner, null); // For added safety
              }
              else {
                removeWrappedAuthenticators(wrapped); // Recurse
              }
            } catch (Exception e) {
              error(e);
            }
          }
        }
        authenticatorClass = authenticatorClass.getSuperclass();
      } while (authenticatorClass != null && authenticatorClass != Object.class);
    }
    catch (Exception e) { // Should never happen
      error(e);
    }
  }
  
  /** If default {@link java.net.ProxySelector} is loaded by web application it needs to be unset */
  protected void clearDefaultProxySelector() {
    AccessController.doPrivileged(new PrivilegedAction<Void>() {
      @Override
      public Void run() {
        ProxySelector selector = ProxySelector.getDefault();
        if(isLoadedInWebApplication(selector)) {
          ProxySelector.setDefault(null);
          warn("Removing default java.net.ProxySelector: " + selector);
        }
        return null;
      }
    });
  }

  /** This method is heavily inspired by org.apache.catalina.loader.WebappClassLoader.clearReferencesRmiTargets() */
  protected void deregisterRmiTargets() {
    try {
      final Class<?> objectTableClass = findClass("sun.rmi.transport.ObjectTable");
      if(objectTableClass != null) {
        clearRmiTargetsMap((Map<?, ?>) getStaticFieldValue(objectTableClass, "objTable"));
        clearRmiTargetsMap((Map<?, ?>) getStaticFieldValue(objectTableClass, "implTable"));
      }
    }
    catch (Exception ex) {
      error(ex);
    }
  }
  
  /** Iterate RMI Targets Map and remove entries loaded by web app classloader */
  protected void clearRmiTargetsMap(Map<?, ?> rmiTargetsMap) {
    try {
      final Field cclField = findFieldOfClass("sun.rmi.transport.Target", "ccl");
      debug("Looping " + rmiTargetsMap.size() + " RMI Targets to find leaks");
      for(Iterator<?> iter = rmiTargetsMap.values().iterator(); iter.hasNext(); ) {
        Object target = iter.next(); // sun.rmi.transport.Target
        ClassLoader ccl = (ClassLoader) cclField.get(target);
        if(isWebAppClassLoaderOrChild(ccl)) {
          warn("Removing RMI Target: " + target);
          iter.remove();
        }
      }
    }
    catch (Exception ex) {
      error(ex);
    }
  }

  protected void clearThreadLocalsOfAllThreads() {
    final ThreadLocalProcessor clearingThreadLocalProcessor = getThreadLocalProcessor();
    for(Thread thread : getAllThreads()) {
      forEachThreadLocalInThread(thread, clearingThreadLocalProcessor);
    }
  }
  
  /** Get {@link ThreadLocalProcessor} to be used. Override to customize {@link ThreadLocal} processing. */
  protected ThreadLocalProcessor getThreadLocalProcessor() {
    return new ClearingThreadLocalProcessor();
  }

  /**
   * Partially inspired by org.apache.catalina.loader.WebappClassLoader.clearReferencesThreads()
   */
  @SuppressWarnings("deprecation")
  protected void stopThreads() {
    final Class<?> workerClass = findClass("java.util.concurrent.ThreadPoolExecutor$Worker");
    final Field oracleTarget = findField(Thread.class, "target"); // Sun/Oracle JRE
    final Field ibmRunnable = findField(Thread.class, "runnable"); // IBM JRE

    for(Thread thread : getAllThreads()) {
      final Runnable runnable = (oracleTarget != null) ? 
          (Runnable) getFieldValue(oracleTarget, thread) : // Sun/Oracle JRE  
          (Runnable) getFieldValue(ibmRunnable, thread);   // IBM JRE
      
      if(thread != Thread.currentThread() && // Ignore current thread
         (isThreadInWebApplication(thread) || isLoadedInWebApplication(runnable))) {

        if (thread.getClass().getName().startsWith(JURT_ASYNCHRONOUS_FINALIZER)) {
          // Note, the thread group of this thread may be "system" if it is triggered by the Garbage Collector
          // however if triggered by us in forceStartOpenOfficeJurtCleanup() it may depend on the application server
          if(stopThreads) {
            info("Found JURT thread " + thread.getName() + "; starting " + JURTKiller.class.getSimpleName());
            new JURTKiller(thread).start();
          }
          else
            warn("JURT thread " + thread.getName() + " is still running in web app");
        }
        else if(thread.getThreadGroup() != null && 
           ("system".equals(thread.getThreadGroup().getName()) ||  // System thread
            "RMI Runtime".equals(thread.getThreadGroup().getName()))) { // RMI thread (honestly, just copied from Tomcat)
          
          if("Keep-Alive-Timer".equals(thread.getName())) {
            thread.setContextClassLoader(getWebApplicationClassLoader().getParent());
            debug("Changed contextClassLoader of HTTP keep alive thread");
          }
        }
        else if(thread.isAlive()) { // Non-system, running in web app
        
          if("java.util.TimerThread".equals(thread.getClass().getName())) {
            if(stopTimerThreads) {
              warn("Stopping Timer thread '" + thread.getName() + "' running in classloader.");
              stopTimerThread(thread);
            }
            else {
              info("Timer thread is running in classloader, but will not be stopped");
            }
          }
          else {
            // If threads is running an java.util.concurrent.ThreadPoolExecutor.Worker try shutting down the executor
            if(workerClass != null && workerClass.isInstance(runnable)) {
              if(stopThreads) {
                warn("Shutting down " + ThreadPoolExecutor.class.getName() + " running within the classloader.");
                try {
                  // java.util.concurrent.ThreadPoolExecutor, introduced in Java 1.5
                  final Field workerExecutor = findField(workerClass, "this$0");
                  final ThreadPoolExecutor executor = getFieldValue(workerExecutor, runnable);
                  executor.shutdownNow();
                }
                catch (Exception ex) {
                  error(ex);
                }
              }
              else 
                info(ThreadPoolExecutor.class.getName() + " running within the classloader will not be shut down.");
            }

            final String displayString = "'" + thread + "' of type " + thread.getClass().getName();
            
            if(stopThreads) {
              final String waitString = (threadWaitMs > 0) ? "after " + threadWaitMs + " ms " : "";
              warn("Stopping Thread " + displayString + " running in web app " + waitString);

              if(threadWaitMs > 0) {
                try {
                  thread.interrupt(); // Make Thread stop waiting in sleep(), wait() or join()
                }
                catch (SecurityException e) {
                  error(e);
                }

                try {
                  thread.join(threadWaitMs); // Wait for thread to run
                }
                catch (InterruptedException e) {
                  // Do nothing
                }
              }

              // Normally threads should not be stopped (method is deprecated), since it may cause an inconsistent state.
              // In this case however, the alternative is a classloader leak, which may or may not be considered worse.
              if(thread.isAlive())
                thread.stop();
            }
            else {
              warn("Thread " + displayString + " is still running in web app");
            }
              
          }
        }
      }
    }
  }

  protected void stopTimerThread(Thread thread) {
    // Seems it is not possible to access Timer of TimerThread, so we need to mimic Timer.cancel()
    /** 
    try {
      Timer timer = (Timer) findField(thread.getClass(), "this$0").get(thread); // This does not work!
      warn("Cancelling Timer " + timer + " / TimeThread '" + thread + "'");
      timer.cancel();
    }
    catch (IllegalAccessException iaex) {
      error(iaex);
    }
    */

    try {
      final Field newTasksMayBeScheduled = findField(thread.getClass(), "newTasksMayBeScheduled");
      final Object queue = findField(thread.getClass(), "queue").get(thread); // java.lang.TaskQueue
      final Method clear = queue.getClass().getDeclaredMethod("clear");
      clear.setAccessible(true);

      // Do what java.util.Timer.cancel() does
      //noinspection SynchronizationOnLocalVariableOrMethodParameter
      synchronized (queue) {
        newTasksMayBeScheduled.set(thread, Boolean.FALSE);
        clear.invoke(queue);
        queue.notify(); // "In case queue was already empty."
      }
      
      // We shouldn't need to join() here, thread will finish soon enough
    }
    catch (Exception ex) {
      error(ex);
    }
  }
  
  /** Destroy any ThreadGroups that are loaded by the application classloader */
  public void destroyThreadGroups() {
    try {
      ThreadGroup systemThreadGroup = Thread.currentThread().getThreadGroup();
      while(systemThreadGroup.getParent() != null) {
        systemThreadGroup = systemThreadGroup.getParent();
      }
      // systemThreadGroup should now be the topmost ThreadGroup, "system"

      int enumeratedGroups;
      ThreadGroup[] allThreadGroups;
      int noOfGroups = systemThreadGroup.activeGroupCount(); // Estimate no of groups
      do {
        noOfGroups += 10; // Make room for 10 extra
        allThreadGroups = new ThreadGroup[noOfGroups];
        enumeratedGroups = systemThreadGroup.enumerate(allThreadGroups);
      } while(enumeratedGroups >= noOfGroups); // If there was not room for all groups, try again
      
      for(ThreadGroup threadGroup : allThreadGroups) {
        if(isLoadedInWebApplication(threadGroup) && ! threadGroup.isDestroyed()) {
          warn("ThreadGroup '" + threadGroup + "' was loaded inside application, needs to be destroyed");
          
          int noOfThreads = threadGroup.activeCount();
          if(noOfThreads > 0) {
            warn("There seems to be " + noOfThreads + " running in ThreadGroup '" + threadGroup + "'; interrupting");
            try {
              threadGroup.interrupt();
            }
            catch (Exception e) {
              error(e);
            }
          }

          try {
            threadGroup.destroy();
            info("ThreadGroup '" + threadGroup + "' successfully destroyed");
          }
          catch (Exception e) {
            error(e);
          }
        }
      }
    }
    catch (Exception ex) {
      error(ex);
    }
  }
  
  /** 
   * Since Keep-Alive-Timer thread may have terminated, but still be referenced, we need to make sure it does not
   * reference this classloader.
   */
  protected void unsetCachedKeepAliveTimer() {
    Object keepAliveCache = getStaticFieldValue("sun.net.www.http.HttpClient", "kac", true);
    if(keepAliveCache != null) {
      final Thread keepAliveTimer = getFieldValue(keepAliveCache, "keepAliveTimer");
      if(keepAliveTimer != null) {
        if(isWebAppClassLoaderOrChild(keepAliveTimer.getContextClassLoader())) {
          keepAliveTimer.setContextClassLoader(getWebApplicationClassLoader().getParent());
          error("ContextClassLoader of sun.net.www.http.HttpClient cached Keep-Alive-Timer set to parent instead");
        }
      }
    }
  }

  //////////////////////////////////////////////////////////////////////////////////////////////////////////////////
  // Fix specific leaks
  //////////////////////////////////////////////////////////////////////////////////////////////////////////////////

  /** Clean the cache of BeanELResolver */
  protected void clearBeanELResolverCache() {
    final Class<?> beanElResolverClass = findClass("javax.el.BeanELResolver");
    if(beanElResolverClass != null) {
      boolean cleared = false;
      try {
        final Method purgeBeanClasses = beanElResolverClass.getDeclaredMethod("purgeBeanClasses", ClassLoader.class);
        purgeBeanClasses.setAccessible(true);
        purgeBeanClasses.invoke(beanElResolverClass.newInstance(), getWebApplicationClassLoader());
        cleared = true;
      }
      catch (NoSuchMethodException e) {
        // Version of javax.el probably > 2.2; no real need to clear
      }
      catch (Exception e) {
        error(e);
      }
      
      if(! cleared) {
        // Fallback, if purgeBeanClasses() could not be called
        final Field propertiesField = findField(beanElResolverClass, "properties");
        if(propertiesField != null) {
          try {
            final Map<?, ?> properties = (Map<?, ?>) propertiesField.get(null);
            properties.clear();
          }
          catch (Exception e) {
            error(e);
          }
        }
      }
    }
  }
  
  public void fixBeanValidationApiLeak() {
    Class<?> offendingClass = findClass("javax.validation.Validation$DefaultValidationProviderResolver");
    if(offendingClass != null) { // Class is present on class path
      Field offendingField = findField(offendingClass, "providersPerClassloader");
      if(offendingField != null) {
        final Object providersPerClassloader = getStaticFieldValue(offendingField);
        if(providersPerClassloader instanceof Map) { // Map<ClassLoader, List<ValidationProvider<?>>> in offending code
          //noinspection SynchronizationOnLocalVariableOrMethodParameter
          synchronized (providersPerClassloader) {
            // Fix the leak!
            ((Map<?, ?>)providersPerClassloader).remove(getWebApplicationClassLoader());
          }
        }
      }
    }
    
  }
  
  /** 
   * Workaround for leak caused by Mojarra JSF implementation if included in the container.
   * See <a href="http://java.net/jira/browse/JAVASERVERFACES-2746">JAVASERVERFACES-2746</a>
   */
  protected void fixJsfLeak() {
    /*
     Note that since a WeakHashMap is used, it is not the map key that is the problem. However the value is a
     Map with java.beans.PropertyDescriptor as value, and java.beans.PropertyDescriptor has a Hashtable in which
     a class is put with "type" as key. This class may have been loaded by the web application.

     One example case is the class org.primefaces.component.menubutton.MenuButton that points to a Map with a key 
     "model" whose PropertyDescriptor.table has key "type" with the class org.primefaces.model.MenuModel as its value.

     For performance reasons however, we'll only look at the top level key and remove any that has been loaded by the
     web application.     
     */
    
    Object o = getStaticFieldValue("javax.faces.component.UIComponentBase", "descriptors"); // Non-static as of JSF 2.2.5
    if(o instanceof WeakHashMap) {
      WeakHashMap<?, ?> descriptors = (WeakHashMap<?, ?>) o;
      final Set<Class<?>> toRemove = new HashSet<Class<?>>();
      for(Object key : descriptors.keySet()) {
        if(key instanceof Class && isLoadedByWebApplication((Class<?>)key)) {
          // For performance reasons, remove all classes loaded in web application
          toRemove.add((Class<?>) key);
          
          // This would be more correct, but presumably slower
          /*
          Map<String, PropertyDescriptor> m = (Map<String, PropertyDescriptor>) descriptors.get(key);
          for(Map.Entry<String,PropertyDescriptor> entry : m.entrySet()) {
            Object type = entry.getValue().getValue("type"); // Key constant javax.el.ELResolver.TYPE
            if(type instanceof Class && isLoadedByWebApplication((Class)type)) {
              toRemove.add((Class) key); 
            }
          }
          */
        }
      }
      
      if(! toRemove.isEmpty()) {
        info("Removing " + toRemove.size() + " classes from Mojarra descriptors cache");
        for(Class<?> clazz : toRemove) {
          descriptors.remove(clazz);
        }
      }
    }
  }
  
  /** Shutdown GeoTools cleaner thread as of http://jira.codehaus.org/browse/GEOT-2742 */
  protected void fixGeoToolsLeak() {
    final Class<?> weakCollectionCleanerClass = findClass("org.geotools.util.WeakCollectionCleaner");
    if(weakCollectionCleanerClass != null) {
      try {
        weakCollectionCleanerClass.getMethod("exit").invoke(null);
      }
      catch (Exception ex) {
        error(ex);
      }
    }
  }

  /** Clear IntrospectionUtils caches of Tomcat and Apache Commons Modeler */
  protected void clearIntrospectionUtilsCache() {
    // Tomcat
    final Class<?> tomcatIntrospectionUtils = findClass("org.apache.tomcat.util.IntrospectionUtils");
    if(tomcatIntrospectionUtils != null) {
      try {
        tomcatIntrospectionUtils.getMethod("clear").invoke(null);
      }
      catch (Exception ex) {
        if(! mayBeJBoss) // JBoss includes this class, but no cache and no clear() method
          error(ex);
      }
    }

    // Apache Commons Modeler
    final Class<?> modelIntrospectionUtils = findClass("org.apache.commons.modeler.util.IntrospectionUtils");
    if(modelIntrospectionUtils != null && ! isWebAppClassLoaderOrChild(modelIntrospectionUtils.getClassLoader())) { // Loaded outside web app
      try {
        modelIntrospectionUtils.getMethod("clear").invoke(null);
      }
      catch (Exception ex) {
        warn("org.apache.commons.modeler.util.IntrospectionUtils needs to be cleared but there was an error, " +
            "consider upgrading Apache Commons Modeler");
        error(ex);
      }
    }
  }
  
  /** 
   * The bug detailed at https://issues.apache.org/ooo/show_bug.cgi?id=122517 is quite tricky. This is a try to 
   * avoid the issues by force starting the threads and it's job queue.
   */
  protected void forceStartOpenOfficeJurtCleanup() {
    if(stopThreads) {
      if(isLoadedByWebApplication(findClass(JURT_ASYNCHRONOUS_FINALIZER))) {
        /* 
          The com.sun.star.lib.util.AsynchronousFinalizer class was found and loaded, which means that in case the
          static block that starts the daemon thread had not been started yet, it has been started now.
          
          Now let's force Garbage Collection, with the hopes of having the finalize()ers that put Jobs on the
          AsynchronousFinalizer queue be executed. Then just leave it, and handle the rest in {@link #stopThreads}.
          */
        info("OpenOffice JURT AsynchronousFinalizer thread started - forcing garbage collection to invoke finalizers");
        gc();
      }
    }
    else {
      // Check for class existence without loading class and thus executing static block
      if(getWebApplicationClassLoader().getResource("com/sun/star/lib/util/AsynchronousFinalizer.class") != null) {
        warn("OpenOffice JURT AsynchronousFinalizer thread will not be stopped if started, as stopThreads is false");
        /* 
         By forcing Garbage Collection, we'll hopefully start the thread now, in case it would have been started by
         GC later, so that at least it will appear in the logs. 
         */
        gc();
      }
    }
  }

  //////////////////////////////////////////////////////////////////////////////////////////////////////////////////
  // Utility methods
  //////////////////////////////////////////////////////////////////////////////////////////////////////////////////
  
  protected ClassLoader getWebApplicationClassLoader() {
    return ClassLoaderLeakPreventor.class.getClassLoader();
    // Alternative return Thread.currentThread().getContextClassLoader();
  }
  
  /** Test if provided object is loaded with web application classloader */
  protected boolean isLoadedInWebApplication(Object o) {
    return (o instanceof Class) && isLoadedByWebApplication((Class<?>)o) || // Object is a java.lang.Class instance 
        o != null && isLoadedByWebApplication(o.getClass());
  }

  /** Test if provided class is loaded with web application classloader */
  protected boolean isLoadedByWebApplication(Class<?> clazz) {
    return clazz != null && isWebAppClassLoaderOrChild(clazz.getClassLoader());
  }

  /** Test if provided ClassLoader is the classloader of the web application, or a child thereof */
  protected boolean isWebAppClassLoaderOrChild(ClassLoader cl) {
    final ClassLoader webAppCL = getWebApplicationClassLoader();
    // final ClassLoader webAppCL = Thread.currentThread().getContextClassLoader();

    while(cl != null) {
      if(cl == webAppCL)
        return true;
      
      cl = cl.getParent();
    }

    return false;
  }

  protected boolean isThreadInWebApplication(Thread thread) {
    return isLoadedInWebApplication(thread) || // Custom Thread class in web app
       isWebAppClassLoaderOrChild(thread.getContextClassLoader()); // Running in web application
  }
  
  protected <E> E getStaticFieldValue(Class<?> clazz, String fieldName) {
    Field staticField = findField(clazz, fieldName);
    return (staticField != null) ? (E) getStaticFieldValue(staticField) : null;
  }

  protected <E> E getStaticFieldValue(String className, String fieldName) {
    return (E) getStaticFieldValue(className, fieldName, false);
  }
  
  protected <E> E getStaticFieldValue(String className, String fieldName, boolean trySystemCL) {
    Field staticField = findFieldOfClass(className, fieldName, trySystemCL);
    return (staticField != null) ? (E) getStaticFieldValue(staticField) : null;
  }
  
  protected Field findFieldOfClass(String className, String fieldName) {
    return findFieldOfClass(className, fieldName, false);
  }
  
  protected Field findFieldOfClass(String className, String fieldName, boolean trySystemCL) {
    Class<?> clazz = findClass(className, trySystemCL);
    if(clazz != null) {
      return findField(clazz, fieldName);
    }
    else
      return null;
  }
  
  protected Class<?> findClass(String className) {
    return findClass(className, false);
  }
  
  protected Class<?> findClass(String className, boolean trySystemCL) {
    try {
      return Class.forName(className);
    }
//    catch (NoClassDefFoundError e) {
//      // Silently ignore
//      return null;
//    }
    catch (ClassNotFoundException e) {
      if (trySystemCL) {
        try {
          return Class.forName(className, true, ClassLoader.getSystemClassLoader());
        } catch (ClassNotFoundException e1) {
          // Silently ignore
          return null;
        }
      }
      // Silently ignore
      return null;
    }
    catch (Exception ex) { // Example SecurityException
      warn(ex);
      return null;
    }
  }
  
  protected Field findField(Class<?> clazz, String fieldName) {
    if(clazz == null)
      return null;

    try {
      final Field field = clazz.getDeclaredField(fieldName);
      field.setAccessible(true); // (Field is probably private) 
      return field;
    }
    catch (NoSuchFieldException ex) {
      // Silently ignore
      return null;
    }
    catch (Exception ex) { // Example SecurityException
      warn(ex);
      return null;
    }
  }
  
  protected <T> T getStaticFieldValue(Field field) {
    try {
      if(! Modifier.isStatic(field.getModifiers())) {
        warn(field.toString() + " is not static");
        return null;
      }
      
      return (T) field.get(null);
    }
    catch (Exception ex) {
      warn(ex);
      // Silently ignore
      return null;
    }
  }
  
  protected <T> T getFieldValue(Object obj, String fieldName) {
    final Field field = findField(obj.getClass(), fieldName);
    return (T) getFieldValue(field, obj);
  }
  
  protected <T> T getFieldValue(Field field, Object obj) {
    try {
      return (T) field.get(obj);
    }
    catch (Exception ex) {
      warn(ex);
      // Silently ignore
      return null;
    }
  }
  
  /** Is the JVM currently shutting down? */
  protected boolean isJvmShuttingDown() {
    try {
      final Thread dummy = new Thread(); // Will never be started
      Runtime.getRuntime().removeShutdownHook(dummy);
      return false;
    }
    catch (IllegalStateException isex) {
      return true; // Shutting down
    }
    catch (Throwable t) { // Any other Exception, assume we are not shutting down
      return false;
    }
  }

  /** Get a Collection with all Threads. 
   * This method is heavily inspired by org.apache.catalina.loader.WebappClassLoader.getThreads() */
  protected Collection<Thread> getAllThreads() {
    // This is some orders of magnitude slower...
    // return Thread.getAllStackTraces().keySet();
    
    // Find root ThreadGroup
    ThreadGroup tg = Thread.currentThread().getThreadGroup();
    while(tg.getParent() != null)
      tg = tg.getParent();
    
    // Note that ThreadGroup.enumerate() silently ignores all threads that does not fit into array
    int guessThreadCount = tg.activeCount() + 50;
    Thread[] threads = new Thread[guessThreadCount];
    int actualThreadCount = tg.enumerate(threads);
    while(actualThreadCount == guessThreadCount) { // Map was filled, there may be more
      guessThreadCount *= 2;
      threads = new Thread[guessThreadCount];
      actualThreadCount = tg.enumerate(threads);
    }
    
    // Filter out nulls
    final List<Thread> output = new ArrayList<Thread>();
    for(Thread t : threads) {
      if(t != null) {
        output.add(t);
      }
    }
    return output;
  }
  
  /**
   * Loop ThreadLocals and inheritable ThreadLocals in current Thread
   * and for each found, invoke the callback interface
   */
  protected void forEachThreadLocalInCurrentThread(ThreadLocalProcessor threadLocalProcessor) {
    final Thread thread = Thread.currentThread();

    forEachThreadLocalInThread(thread, threadLocalProcessor);
  }

  protected void forEachThreadLocalInThread(Thread thread, ThreadLocalProcessor threadLocalProcessor) {
    try {
      if(java_lang_Thread_threadLocals != null) {
        processThreadLocalMap(thread, threadLocalProcessor, java_lang_Thread_threadLocals.get(thread));
      }

      if(java_lang_Thread_inheritableThreadLocals != null) {
        processThreadLocalMap(thread, threadLocalProcessor, java_lang_Thread_inheritableThreadLocals.get(thread));
      }
    }
    catch (/*IllegalAccess*/Exception ex) {
      error(ex);
    }
  }

  protected void processThreadLocalMap(Thread thread, ThreadLocalProcessor threadLocalProcessor, Object threadLocalMap) throws IllegalAccessException {
    if(threadLocalMap != null && java_lang_ThreadLocal$ThreadLocalMap_table != null) {
      Field resin_suspendState = null;
      Field resin_isSuspended = null;
      final Object[] threadLocalMapTable = (Object[]) java_lang_ThreadLocal$ThreadLocalMap_table.get(threadLocalMap); // java.lang.ThreadLocal.ThreadLocalMap.Entry[]
      for(Object entry : threadLocalMapTable) {
        if(entry != null) {
          // Key is kept in WeakReference
          Reference<?> reference = (Reference<?>) entry;
          final ThreadLocal<?> threadLocal = (ThreadLocal<?>) reference.get();

          if(java_lang_ThreadLocal$ThreadLocalMap$Entry_value == null) {
            java_lang_ThreadLocal$ThreadLocalMap$Entry_value = findField(entry.getClass(), "value");
          }
          
          final Object value = java_lang_ThreadLocal$ThreadLocalMap$Entry_value.get(entry);
          
          // Workaround for http://bugs.caucho.com/view.php?id=5647
          if(value != null && CAUCHO_TRANSACTION_IMPL.equals(value.getClass().getName())) { // Resin transaction
            if(resin_suspendState == null && resin_isSuspended == null) { // First thread with Resin transaction, look up fields
              resin_suspendState = findField(value.getClass(), "_suspendState");
              resin_isSuspended = findField(value.getClass(), "_isSuspended");
            }

            if(resin_suspendState != null && resin_isSuspended != null) { // Both fields exist (as per version 4.0.37)
              if(getFieldValue(resin_suspendState, value) != null) { // There is a suspended state that may cause leaks
                // In theory a new transaction can be started and suspended between where we read and write the state,
                // and flag, therefore we suspend the thread meanwhile.
                try {
                  thread.suspend(); // Suspend the thread
                  if(getFieldValue(resin_suspendState, value) != null) { // Re-read suspend state when thread is suspended
                    final Object isSuspended = getFieldValue(resin_isSuspended, value);
                    if(! (isSuspended instanceof Boolean)) {
                      error(thread.toString() + " has " + CAUCHO_TRANSACTION_IMPL + " but _isSuspended is not boolean: " + isSuspended);
                    }
                    else if((Boolean)isSuspended) { // Is currently suspended - suspend state is correct
                      debug(thread.toString() + " has " + CAUCHO_TRANSACTION_IMPL + " that is suspended");
                    }
                    else { // Is not suspended, and thus should not have suspend state
                      resin_suspendState.set(value, null);
                      error(thread.toString() + " had " + CAUCHO_TRANSACTION_IMPL + " with unused _suspendState that was removed");
                    }
                  }
                }
                catch (Throwable t) { // Such as SecurityException
                  error(t);
                }
                finally {
                  thread.resume();
                }
              }
            }
          }

          threadLocalProcessor.process(thread, reference, threadLocal, value);
        }
      }
    }
  }

  protected interface ThreadLocalProcessor {
    void process(Thread thread, Reference<?> entry, ThreadLocal<?> threadLocal, Object value);
  }

  /** ThreadLocalProcessor that detects and warns about potential leaks */
  protected class WarningThreadLocalProcessor implements ThreadLocalProcessor {
    @Override
    public final void process(Thread thread, Reference<?> entry, ThreadLocal<?> threadLocal, Object value) {
      final boolean customThreadLocal = isLoadedInWebApplication(threadLocal); // This is not an actual problem
      final boolean valueLoadedInWebApp = isLoadedInWebApplication(value);
      if(customThreadLocal || valueLoadedInWebApp ||
         (value instanceof ClassLoader && isWebAppClassLoaderOrChild((ClassLoader) value))) { // The value is classloader (child) itself
        // This ThreadLocal is either itself loaded by the web app classloader, or it's value is
        // Let's do something about it
        
        StringBuilder message = new StringBuilder();
        if(threadLocal != null) {
          if(customThreadLocal) {
            message.append("Custom ");
          }
          message.append("ThreadLocal of type ").append(threadLocal.getClass().getName()).append(": ").append(threadLocal);
        }
        else {
          message.append("Unknown ThreadLocal");
        }
        message.append(" with value ").append(value);
        if(value != null) {
          message.append(" of type ").append(value.getClass().getName());
          if(valueLoadedInWebApp)
            message.append(" that is loaded by web app");
        }

        
        // Process the detected potential leak
        processLeak(thread, entry, threadLocal, value, message.toString());
      }
    }
    
    /**
     * After having detected potential ThreadLocal leak, this method is called. Default implementation only issues
     * a warning. Subclasses may override this method to perform further processing, such as clean up. 
     */
    protected void processLeak(Thread thread, Reference<?> entry, ThreadLocal<?> threadLocal, Object value, String message) {
      warn(message);
    } 
  }
  
  /** ThreadLocalProcessor that not only detects and warns about potential leaks, but also tries to clear them */
  protected class ClearingThreadLocalProcessor extends WarningThreadLocalProcessor {
    @Override
    protected void processLeak(Thread thread, Reference<?> entry, ThreadLocal<?> threadLocal, Object value, String message) {
      if(threadLocal != null && thread == Thread.currentThread()) { // If running for current thread and we have the ThreadLocal ...
        // ... remove properly
        info(message + " will be remove()d from " + thread);
        threadLocal.remove();
      }
      else { // We cannot remove entry properly, so just make it stale
        info(message + " will be made stale for later expunging from " + thread);
      }

      // It seems like remove() doesn't really do the job, so play it safe and remove references from entry either way
      // (Example problem org.infinispan.context.SingleKeyNonTxInvocationContext) 
      entry.clear(); // Clear the key

      if(java_lang_ThreadLocal$ThreadLocalMap$Entry_value == null) {
        java_lang_ThreadLocal$ThreadLocalMap$Entry_value = findField(entry.getClass(), "value");
      }

      try {
        java_lang_ThreadLocal$ThreadLocalMap$Entry_value.set(entry, null); // Clear value to avoid circular references
      }
      catch (IllegalAccessException iaex) {
        error(iaex);
      }
    }
  }

  /** Parse init parameter for integer value, returning default if not found or invalid */
  protected static int getIntInitParameter(ServletContext servletContext, String parameterName, int defaultValue) {
    final String parameterString = servletContext.getInitParameter(parameterName);
    if(parameterString != null && parameterString.trim().length() > 0) {
      try {
        return Integer.parseInt(parameterString);
      }
      catch (NumberFormatException e) {
        // Do nothing, return default value
      }
    }
    return defaultValue;
  }

  /**
   * Unlike <code>{@link System#gc()}</code> this method guarantees that garbage collection has been performed before
   * returning.
   */
  protected static void gc() {
    if (isDisableExplicitGCEnabled()) {
      System.err.println(ClassLoaderLeakPreventor.class.getSimpleName() + ": "
          + "Skipping GC call since -XX:+DisableExplicitGC is supplied as VM option.");
      return;
    }
    
    Object obj = new Object();
    WeakReference<Object> ref = new WeakReference<Object>(obj);
    //noinspection UnusedAssignment
    obj = null;
    while(ref.get() != null) {
      System.gc();
    }
  }
  
  /**
   * Check is "-XX:+DisableExplicitGC" enabled.
   *
   * @return true is "-XX:+DisableExplicitGC" is set als vm argument, false otherwise.
   */
  private static boolean isDisableExplicitGCEnabled() {
    RuntimeMXBean bean = ManagementFactory.getRuntimeMXBean();
    List<String> aList = bean.getInputArguments();

    return aList.contains("-XX:+DisableExplicitGC");
  }  
  
  //////////////////////////////////////////////////////////////////////////////////////////////////////////////////
  // Log methods
  //////////////////////////////////////////////////////////////////////////////////////////////////////////////////
  
  /*
   * Since logging frameworks are part of the problem, we don't want to depend on any of them here.
   * Feel free however to subclass or fork and use a log framework, in case you think you know what you're doing.
   */
  
  protected String getLogPrefix() {
    return ClassLoaderLeakPreventor.class.getSimpleName() + ": ";
  }
  
  /**
   * To "turn off" debug logging override this method in a subclass and make that subclass method empty.
   */
  protected void debug(String s) {
    System.out.println(getLogPrefix() + s);
  } 

  /**
   * To "turn off" info logging override this method in a subclass and make that subclass method empty.
   */
  protected void info(String s) {
    System.out.println(getLogPrefix() + s);
  } 

  /**
   * To "turn off" warn logging override this method in a subclass and make that subclass method empty.
   * Also turn off {@link #warn(Throwable)}.
   */
  protected void warn(String s) {
    System.err.println(getLogPrefix() + s);
  } 

  /**
   * To "turn off" warn logging override this method in a subclass and make that subclass method empty.
   * Also turn off {@link #warn(String)}.
   */
  protected void warn(Throwable t) {
    t.printStackTrace(System.err);
  } 

  /**
   * To "turn off" error logging override this method in a subclass and make that subclass method empty.
   * Also turn off {@link #error(Throwable)}.
   */
  protected void error(String s) {
    System.err.println(getLogPrefix() + s);
  } 

  /**
   * To "turn off" error logging override this method in a subclass and make that subclass method empty.
   * Also turn off {@link #error(String)}.
   */
  protected void error(Throwable t) {
    t.printStackTrace(System.err);
  }
  
  //////////////////////////////////////////////////////////////////////////////////////////////////////////////////
  
  /** 
   * Inner class with the sole task of killing JURT finalizer thread after it is done processing jobs. 
   * We need to postpone the stopping of this thread, since more Jobs may in theory be add()ed when this web application
   * instance is closing down and being garbage collected.
   * See https://issues.apache.org/ooo/show_bug.cgi?id=122517
   */
  protected class JURTKiller extends Thread {
    
    private final Thread jurtThread;
    
    private final List<?> jurtQueue;

    public JURTKiller(Thread jurtThread) {
      super("JURTKiller");
      this.jurtThread = jurtThread;
      jurtQueue = getStaticFieldValue(JURT_ASYNCHRONOUS_FINALIZER, "queue");
    }

    @Override
    public void run() {
      if(jurtQueue == null || jurtThread == null) {
        error(getName() + ": No queue or thread!?");
        return;
      }
      if(! jurtThread.isAlive()) {
        warn(getName() + ": " + jurtThread.getName() + " is already dead?");
      }
      
      boolean queueIsEmpty = false;
      while(! queueIsEmpty) {
        try {
          debug(getName() + " goes to sleep for " + THREAD_WAIT_MS_DEFAULT + " ms");
          Thread.sleep(THREAD_WAIT_MS_DEFAULT);
        }
        catch (InterruptedException e) {
          // Do nothing
        }

        if(State.RUNNABLE != jurtThread.getState()) { // Unless thread is currently executing a Job
          debug(getName() + " about to force Garbage Collection");
          gc(); // Force garbage collection, which may put new items on queue

          synchronized (jurtQueue) {
            queueIsEmpty = jurtQueue.isEmpty();
            debug(getName() + ": JURT queue is empty? " + queueIsEmpty);
          }
        }
        else 
          debug(getName() + ": JURT thread " + jurtThread.getName() + " is executing Job");
      }
      
      info(getName() + " about to kill " + jurtThread);
      if(jurtThread.isAlive())
        jurtThread.stop();
    }
  }

  //////////////////////////////////////////////////////////////////////////////////////////////////////////////////
  // Methods and classes for Jetty, see https://bugs.eclipse.org/bugs/show_bug.cgi?id=423255 
  
  /** Are we running in Jetty with JMX enabled? */
  protected boolean isJettyWithJMX() {
    final ClassLoader classLoader = getWebApplicationClassLoader();
    try {
      // If package org.eclipse.jetty is found, we may be running under jetty
      if (classLoader.getResource("org/eclipse/jetty") == null) {
        return false;
      }

      Class.forName("org.eclipse.jetty.jmx.MBeanContainer", false, classLoader.getParent()); // JMX enabled?
      Class.forName("org.eclipse.jetty.webapp.WebAppContext", false, classLoader.getParent());
    }
    catch(Exception ex) { // For example ClassNotFoundException
      return false;
    }
    
    // Seems we are running in Jetty with JMX enabled
    return true;
  }
  
  /** 
   * Inner utility class that helps dealing with Jetty MBeans class.
   * If you enable JMX support in Jetty 8 or 9 some MBeans (e.g. for the ServletHolder or SessionManager) are
   * instantiated in the web application thread and a reference to the WebappClassloader is stored in a private
   * ObjectMBean._loader which is unfortunately not the classloader that loaded the class. Therefore we need to access 
   * the MBeanContainer class of the Jetty container and unregister the MBeans.
   */
  private class JettyJMXRemover {

    /** List of objects that may be wrapped in MBean by Jetty. Should be allowed to contain null. */
    private List<Object> objectsWrappedWithMBean;

    /** The org.eclipse.jetty.jmx.MBeanContainer instance */
    private Object beanContainer;

    /** org.eclipse.jetty.jmx.MBeanContainer.findBean() */
    private Method findBeanMethod;

    /** org.eclipse.jetty.jmx.MBeanContainer.removeBean() */
    private Method removeBeanMethod;

    public JettyJMXRemover(ClassLoader classLoader) throws Exception {
      // First we need access to the MBeanContainer to access the beans
      // WebAppContext webappContext = (WebAppContext)servletContext;
      final Object webappContext = Class.forName("org.eclipse.jetty.webapp.WebAppClassLoader")
          .getMethod("getContext").invoke(classLoader);
      if(webappContext == null)
        return;
      
      // Server server = (Server)webappContext.getServer();
      final Class<?> webAppContextClass = Class.forName("org.eclipse.jetty.webapp.WebAppContext");
      final Object server = webAppContextClass.getMethod("getServer").invoke(webappContext);
      if(server == null)
        return;

      // MBeanContainer beanContainer = (MBeanContainer)server.getBean(MBeanContainer.class);
      final Class<?> mBeanContainerClass = Class.forName("org.eclipse.jetty.jmx.MBeanContainer");
      beanContainer = Class.forName("org.eclipse.jetty.server.Server")
          .getMethod("getBean", Class.class).invoke(server, mBeanContainerClass);
	  
      // Now we store all objects that belong to the web application and that will be wrapped by MBeans in a list
      if (beanContainer != null) {
        findBeanMethod = mBeanContainerClass.getMethod("findBean", ObjectName.class);
        removeBeanMethod = mBeanContainerClass.getMethod("removeBean", Object.class);

        objectsWrappedWithMBean = new ArrayList<Object>();
        // SessionHandler sessionHandler = webappContext.getSessionHandler();
        final Object sessionHandler = webAppContextClass.getMethod("getSessionHandler").invoke(webappContext);
        if(sessionHandler != null) {
          objectsWrappedWithMBean.add(sessionHandler);
  
          // SessionManager sessionManager = sessionHandler.getSessionManager();
          final Object sessionManager = Class.forName("org.eclipse.jetty.server.session.SessionHandler")
              .getMethod("getSessionManager").invoke(sessionHandler);
          if(sessionManager != null) {
            objectsWrappedWithMBean.add(sessionManager);

            // SessionIdManager sessionIdManager = sessionManager.getSessionIdManager();
            final Object sessionIdManager = Class.forName("org.eclipse.jetty.server.SessionManager")
                .getMethod("getSessionIdManager").invoke(sessionManager);
            objectsWrappedWithMBean.add(sessionIdManager);
          }
        }

        // SecurityHandler securityHandler = webappContext.getSecurityHandler();
        objectsWrappedWithMBean.add(webAppContextClass.getMethod("getSecurityHandler").invoke(webappContext));

        // ServletHandler servletHandler = webappContext.getServletHandler();
        final Object servletHandler = webAppContextClass.getMethod("getServletHandler").invoke(webappContext);
        if(servletHandler != null) {
          objectsWrappedWithMBean.add(servletHandler);
  
          final Class<?> servletHandlerClass = Class.forName("org.eclipse.jetty.servlet.ServletHandler");
          // Object[] servletMappings = servletHandler.getServletMappings();
          objectsWrappedWithMBean.add(Arrays.asList((Object[]) servletHandlerClass.getMethod("getServletMappings").invoke(servletHandler)));
  
          // Object[] servlets = servletHandler.getServlets();
          objectsWrappedWithMBean.add(Arrays.asList((Object[]) servletHandlerClass.getMethod("getServlets").invoke(servletHandler)));
        }
      }
    }

    /**
     * Test if objectName denotes a wrapping Jetty MBean and if so unregister it.
     * @return {@code true} if Jetty MBean was unregistered, otherwise {@code false}
     */
    boolean unregisterJettyJMXBean(ObjectName objectName) {
      if (objectsWrappedWithMBean == null || ! objectName.getDomain().contains("org.eclipse.jetty")) {
        return false;
      }
      else { // Possibly a Jetty MBean that needs to be unregistered
        try {
		      final Object bean = findBeanMethod.invoke(beanContainer, objectName);
          if(bean == null)
            return false;
          
		      // Search suspect list
		      for (Object wrapped : objectsWrappedWithMBean) {
		        if (wrapped == bean) {
			        warn("Jetty MBean '" + objectName + "' is a suspect in causing memory leaks; unregistering");
			        removeBeanMethod.invoke(beanContainer, bean); // Remove it via the MBeanContainer
			        return true;
            }
		      }
  		  }
        catch (Exception ex)  {
			    error(ex);
		    }
		    return false;
	    }
    }
  }  
}<|MERGE_RESOLUTION|>--- conflicted
+++ resolved
@@ -31,12 +31,9 @@
 import java.util.*;
 import java.util.concurrent.ThreadPoolExecutor;
 
-<<<<<<< HEAD
 import javax.imageio.spi.IIORegistry;
 import javax.imageio.spi.IIOServiceProvider;
 import javax.imageio.spi.ServiceRegistry;
-=======
->>>>>>> d9c612b2
 import javax.management.MBeanServer;
 import javax.management.ObjectName;
 import javax.servlet.ServletContext;
@@ -762,7 +759,7 @@
     while (categories.hasNext()) {
       @SuppressWarnings("unchecked")
       Class<IIOServiceProvider> category = (Class<IIOServiceProvider>) categories.next();
-      Iterator<IIOServiceProvider> serviceProviders = registry.<IIOServiceProvider> getServiceProviders(
+      Iterator<IIOServiceProvider> serviceProviders = registry.getServiceProviders(
         category,
         classLoaderFilter, true);
       if (serviceProviders.hasNext()) {
@@ -844,7 +841,7 @@
   protected void deregisterShutdownHooks() {
     // We will not remove known shutdown hooks, since loading the owning class of the hook,
     // may register the hook if previously unregistered 
-    Map<Thread, Thread> shutdownHooks = (Map<Thread, Thread>) getStaticFieldValue("java.lang.ApplicationShutdownHooks", "hooks");
+    Map<Thread, Thread> shutdownHooks = getStaticFieldValue("java.lang.ApplicationShutdownHooks", "hooks");
     if(shutdownHooks != null) { // Could be null during JVM shutdown, which we already avoid, but be extra precautious
       // Iterate copy to avoid ConcurrentModificationException
       for(Thread shutdownHook : new ArrayList<Thread>(shutdownHooks.keySet())) {
